--- conflicted
+++ resolved
@@ -26,16 +26,11 @@
         ]
 
     def test_midpoint_quadrature(self):
-<<<<<<< HEAD
-        """Test midpoint quadrature"""
+        """Midpoint quadrature"""
         refx = [
             0.04545455, 0.13636364, 0.22727273, 0.31818182, 0.40909091, 0.5, 0.59090909, 0.68181818, 0.77272727,
             0.86363636, 0.95454545
         ]
-=======
-        """Midpoint quadrature"""
-        refx = [0.04545455, 0.13636364, 0.22727273, 0.31818182, 0.40909091, 0.5, 0.59090909, 0.68181818, 0.77272727, 0.86363636, 0.95454545]
->>>>>>> b5f1b6a2
         refw = self.flatw
         x, w = mudslide.integration.quadrature(self.n, self.a, self.b, "midpoint")
         self.assertEqual(len(x), self.n)
@@ -74,8 +69,7 @@
         self.assertTrue(np.all(np.isclose(w, refw)))
 
     def test_clenshawcurtis_quadrature(self):
-<<<<<<< HEAD
-        """Test Clenshaw-Curtis quadrature"""
+        """Clenshaw-Curtis quadrature"""
         refx = [
             0., 0.02447174, 0.0954915, 0.20610737, 0.3454915, 0.5, 0.6545085, 0.79389263, 0.9045085, 0.97552826, 1.
         ]
@@ -83,13 +77,6 @@
             0.00505051, 0.04728953, 0.09281761, 0.12679417, 0.14960664, 0.15688312, 0.14960664, 0.12679417, 0.09281761,
             0.04728953, 0.00505051
         ]
-=======
-        """Clenshaw-Curtis quadrature"""
-        refx = [0.        , 0.02447174, 0.0954915 , 0.20610737, 0.3454915 , 0.5       ,
-                 0.6545085 , 0.79389263, 0.9045085 , 0.97552826, 1.        ]
-        refw = [0.00505051, 0.04728953, 0.09281761, 0.12679417, 0.14960664, 0.15688312,
-                 0.14960664, 0.12679417, 0.09281761, 0.04728953, 0.00505051]
->>>>>>> b5f1b6a2
 
         x, w = mudslide.integration.quadrature(self.n, self.a, self.b, "cc")
         self.assertEqual(len(x), self.n)
@@ -99,8 +86,7 @@
         self.assertTrue(np.all(np.isclose(w, refw)))
 
     def test_gasslegendre_quadrature(self):
-<<<<<<< HEAD
-        """Test Gauss-Legendre quadrature"""
+        """Gauss-Legendre quadrature"""
         refx = [
             0.01088567, 0.0564687, 0.134924, 0.24045194, 0.36522842, 0.5, 0.63477158, 0.75954806, 0.865076, 0.9435313,
             0.98911433
@@ -109,13 +95,6 @@
             0.02783428, 0.06279018, 0.09314511, 0.11659688, 0.13140227, 0.13646254, 0.13140227, 0.11659688, 0.09314511,
             0.06279018, 0.02783428
         ]
-=======
-        """Gauss-Legendre quadrature"""
-        refx = [0.01088567, 0.0564687 , 0.134924  , 0.24045194, 0.36522842, 0.5       ,
-                 0.63477158, 0.75954806, 0.865076  , 0.9435313 , 0.98911433]
-        refw = [0.02783428, 0.06279018, 0.09314511, 0.11659688, 0.13140227, 0.13646254,
-                 0.13140227, 0.11659688, 0.09314511, 0.06279018, 0.02783428]
->>>>>>> b5f1b6a2
 
         x, w = mudslide.integration.quadrature(self.n, self.a, self.b, "gl")
         self.assertEqual(len(x), self.n)
