--- conflicted
+++ resolved
@@ -195,8 +195,6 @@
         probs = self.capture_traj_problems(k, 1e-3)
         self.assertEqual(len(probs), 0)
 
-<<<<<<< HEAD
-=======
 class TestAFSSH(unittest.TestCase, TrajectoryTest):
     """Test suite for AFSSH trajectory"""
     model = "dual"
@@ -210,7 +208,6 @@
         probs = self.capture_traj_problems(k, 1e-3)
         self.assertEqual(len(probs), 0)
         print(probs)
->>>>>>> b5f1b6a2
 
 class TestES(unittest.TestCase, TrajectoryTest):
     """Test Suite for tully simple avoided crossing with cumulative hopping"""
