# -*- coding: utf-8 -*-
"""Math helper functions"""

from __future__ import division

import numpy as np
<<<<<<< HEAD
from .typing import ArrayLike
from .constants import boltzmann
=======
import warnings
>>>>>>> b5f1b6a2


def poisson_prob_scale(x: ArrayLike):
    """Computes (1 - exp(-x))/x which is needed when scaling Poisson probabilities"""
<<<<<<< HEAD
    if abs(x) < 1e-3:
        return 1 - x / 2 + x**2 / 6 - x**3 / 24
    else:
        return -np.expm1(-x) / x


def boltzmann_velocities(mass, temperature, scale=True, seed=None):
    rng = np.random.default_rng(seed)
    kt = boltzmann * temperature
    sigma = np.sqrt(kt * mass)
    p = rng.normal(0.0, sigma)
    if scale:
        avg_KE = 0.5 * np.dot(p**2, np.reciprocal(mass)) / mass.size
        kbT2 = 0.5 * kt
        scal = np.sqrt(kbT2 / avg_KE)
        p *= scal
    p = p / mass
    return p
=======
    with warnings.catch_warnings():
        warnings.filterwarnings('ignore')
        out = np.where(np.absolute(x) < 1e-3,
                1 - x/2 + x**2/6 - x**3/24,
                -np.expm1(-x)/x)
    return out
>>>>>>> b5f1b6a2
<|MERGE_RESOLUTION|>--- conflicted
+++ resolved
@@ -4,21 +4,19 @@
 from __future__ import division
 
 import numpy as np
-<<<<<<< HEAD
 from .typing import ArrayLike
 from .constants import boltzmann
-=======
 import warnings
->>>>>>> b5f1b6a2
 
 
 def poisson_prob_scale(x: ArrayLike):
     """Computes (1 - exp(-x))/x which is needed when scaling Poisson probabilities"""
-<<<<<<< HEAD
-    if abs(x) < 1e-3:
-        return 1 - x / 2 + x**2 / 6 - x**3 / 24
-    else:
-        return -np.expm1(-x) / x
+    with warnings.catch_warnings():
+        warnings.filterwarnings('ignore')
+        out = np.where(np.absolute(x) < 1e-3,
+                1 - x/2 + x**2/6 - x**3/24,
+                -np.expm1(-x)/x)
+    return out
 
 
 def boltzmann_velocities(mass, temperature, scale=True, seed=None):
@@ -32,12 +30,4 @@
         scal = np.sqrt(kbT2 / avg_KE)
         p *= scal
     p = p / mass
-    return p
-=======
-    with warnings.catch_warnings():
-        warnings.filterwarnings('ignore')
-        out = np.where(np.absolute(x) < 1e-3,
-                1 - x/2 + x**2/6 - x**3/24,
-                -np.expm1(-x)/x)
-    return out
->>>>>>> b5f1b6a2
+    return p